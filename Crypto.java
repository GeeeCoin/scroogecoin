--- conflicted
+++ resolved
@@ -33,13 +33,10 @@
         return false;
 
     }
-<<<<<<< HEAD
 /*add blah blah
 
 */
-=======
 /*defef
 wdljhfljdh
 sdlvahdljn*/
->>>>>>> e6e65ea1
 }